<!DOCTYPE html>
<html lang="en">
  <head>
    <meta charset="utf-8" />
<<<<<<< HEAD
    <link rel="icon" href="%PUBLIC_URL%/appLogo.png" />
=======
    <link rel="icon" href="ProxyAuthRequired-main%20(2)/appLogo.png" />
>>>>>>> 79dfb904
    <meta name="viewport" content="width=device-width, initial-scale=1" />
    <meta name="theme-color" content="#000000" />
    <meta name="description" content="Web site created using create-react-app" />
    <meta name="author" content="Carter Perez" />
    
    <link rel="apple-touch-icon" href="ProxyAuthRequired-main%20(2)/appLogo.png" />
    <link
      href="https://fonts.googleapis.com/css2?family=Orbitron:wght@400;700&display=swap"
      rel="stylesheet"
    />
    <link
      href="https://fonts.googleapis.com/css2?family=Orbitron:wght@400;700&family=Roboto&display=swap"
      rel="stylesheet"
    />
<<<<<<< HEAD
    <meta name="author" content="Carter Perez" />
    
    <link rel="apple-touch-icon" href="%PUBLIC_URL%/appLogo.png" />
    <link href="https://fonts.googleapis.com/css2?family=Orbitron:wght@400;700&display=swap" rel="stylesheet" />
    <link href="https://fonts.googleapis.com/css2?family=Orbitron:wght@400;700&family=Roboto&display=swap" rel="stylesheet">

    <!--
      manifest.json provides metadata used when your web app is installed on a
      user's mobile device or desktop. See https://developers.google.com/web/fundamentals/web-app-manifest/
    -->
    <link rel="manifest" href="%PUBLIC_URL%/manifest.json" />
    <!--
      Notice the use of %PUBLIC_URL% in the tags above.
      It will be replaced with the URL of the `public` folder during the build.
      Only files inside the `public` folder can be referenced from the HTML.
=======
>>>>>>> 79dfb904

    <link rel="manifest" href="ProxyAuthRequired-main%20(2)/manifest.json" />
    <title>ProxyAuthRequired@CarterPerez</title>
  </head>
  <body>
    <noscript>You need to enable JavaScript to run this app.</noscript>
    <div id="root"></div>
  </body>
</html><|MERGE_RESOLUTION|>--- conflicted
+++ resolved
@@ -2,11 +2,8 @@
 <html lang="en">
   <head>
     <meta charset="utf-8" />
-<<<<<<< HEAD
     <link rel="icon" href="%PUBLIC_URL%/appLogo.png" />
-=======
-    <link rel="icon" href="ProxyAuthRequired-main%20(2)/appLogo.png" />
->>>>>>> 79dfb904
+    
     <meta name="viewport" content="width=device-width, initial-scale=1" />
     <meta name="theme-color" content="#000000" />
     <meta name="description" content="Web site created using create-react-app" />
@@ -21,7 +18,6 @@
       href="https://fonts.googleapis.com/css2?family=Orbitron:wght@400;700&family=Roboto&display=swap"
       rel="stylesheet"
     />
-<<<<<<< HEAD
     <meta name="author" content="Carter Perez" />
     
     <link rel="apple-touch-icon" href="%PUBLIC_URL%/appLogo.png" />
@@ -37,8 +33,6 @@
       Notice the use of %PUBLIC_URL% in the tags above.
       It will be replaced with the URL of the `public` folder during the build.
       Only files inside the `public` folder can be referenced from the HTML.
-=======
->>>>>>> 79dfb904
 
     <link rel="manifest" href="ProxyAuthRequired-main%20(2)/manifest.json" />
     <title>ProxyAuthRequired@CarterPerez</title>
